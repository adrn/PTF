--- conflicted
+++ resolved
@@ -8,11 +8,8 @@
 # System libraries
 import sys, os
 import cPickle as pickle
-<<<<<<< HEAD
 from cStringIO import StringIO
 import argparse
-=======
->>>>>>> a2e76a74
 import logging
 import urllib, urllib2, base64
 import gzip
